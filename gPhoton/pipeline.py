--- conflicted
+++ resolved
@@ -20,11 +20,8 @@
 from cytoolz import identity, keyfilter
 from gPhoton.reference import eclipse_to_paths, Stopwatch
 from gPhoton.types import GalexBand, Pathlike
-<<<<<<< HEAD
 from more_itertools import chunked
-=======
 from more_itertools import windowed
->>>>>>> d1ab831b
 
 # oh no! divide by zero! i am very distracting!
 warnings.filterwarnings(action="ignore", category=RuntimeWarning)
@@ -39,10 +36,7 @@
     verbose: int = 1,
     threads: Optional[int] = None,
     raise_errors: bool = True,
-<<<<<<< HEAD
     **_unused_options
-=======
->>>>>>> d1ab831b
 ):
     """
     Args:
@@ -71,18 +65,10 @@
             should be True for ad-hoc local execution (and especially for
             debugging), and False for managed remote execution.
     """
-<<<<<<< HEAD
     # TODO, maybe: parameter to run only certain legs
     files, photonpaths, temp_directory = _set_up_paths(eclipse, band, roots)
     if (roots.get("remote") is not None) and (recreate is False):
         if all([Path(file).exists() for file in roots["remote"]["photonfiles"]]):
-=======
-    local_files, photonpath, remote_files, temp_directory = _set_up_paths(
-        eclipse, band, local_root, remote_root
-    )
-    if (remote_root is not None) and (recreate is False):
-        if Path(remote_files["photonfile"]).exists():
->>>>>>> d1ab831b
             print(
                 f"making temp local copies of photon file(s) from remote: "
                 f"{roots['remote']['photonfiles']}"
@@ -340,7 +326,6 @@
     if eclipse > 47000:
         print("CAUSE data w/eclipse>47000 are not yet supported.")
         return "return code: CAUSE data w/eclipse>47000 are not yet supported."
-<<<<<<< HEAD
     if verbose > 1:
         from gPhoton.aspect import aspect_tables
 
@@ -354,44 +339,11 @@
 
     # fetch, locate, or create photonlist, as requested
     get_photonlist_result = get_photonlist(**opt, raise_errors=False)
-=======
-    if photometry_only is True:
-        return execute_photometry_only(
-            eclipse,
-            band,
-            local_root,
-            remote_root,
-            depth,
-            compression,
-            lil,
-            aperture_sizes,
-            source_catalog_file,
-            threads,
-            stopwatch
-        )
-
-    # fetch, locate, or create photonlist, as requested
-    get_photonlist_result = get_photonlist(
-        eclipse,
-        band,
-        local_root,
-        remote_root,
-        download,
-        recreate,
-        verbose,
-        threads,
-        raise_errors=False,
-    )
->>>>>>> d1ab831b
     # we received an error return code
     if isinstance(get_photonlist_result, str):
         return get_photonlist_result  # this is an error return code
     else:
-<<<<<<< HEAD
         photonpaths = get_photonlist_result  # strictly explanatory renaming
-=======
-        photonpath = get_photonlist_result  # strictly explanatory renaming
->>>>>>> d1ab831b
     if stop_after == "photonpipe":
         print(
             f"stop_after='photonpipe' passed, halting; "
@@ -399,15 +351,8 @@
             f"seconds for execution"
         )
         return "return code: successful (planned stop after photonpipe)"
-<<<<<<< HEAD
     files, _, _ = _set_up_paths(**opt)
     opt['stopwatch'].click()
-=======
-    local_files, _, remote_files, _ = _set_up_paths(
-        eclipse, band, local_root, remote_root, depth, compression
-    )
-    stopwatch.click()
->>>>>>> d1ab831b
     from gPhoton.parquet_utils import get_parquet_stats
 
     ok_paths = []
@@ -431,7 +376,6 @@
     fixed_start_time = check_fixed_start_time(
         eclipse, depth, local_root, remote_root, band, coregister_lightcurves
     )
-<<<<<<< HEAD
     errors = []
     for leg, path in enumerate(photonpaths):
         if len(photonpaths) > 0:
@@ -464,67 +408,6 @@
     print(
         f"{round(time() - opt['stopwatch'].start_time, 2)} "
         f"seconds for execution"
-=======
-    # TODO: whatever led me to cast the photonlist path to str here is bad
-    results = create_images_and_movies(
-        str(photonpath),
-        depth,
-        band,
-        lil,
-        threads,
-        maxsize,
-        fixed_start_time,
-        min_exptime=min_exptime,
-    )
-    stopwatch.click()
-    if not (results["status"].startswith("successful")):
-        print(
-            f"Moviemaker pipeline unsuccessful {(results['status'])}; halting."
-        )
-        return "return code: " + results["status"]
-    if stop_after == "moviemaker":
-        write_moviemaker_results(
-            results,
-            local_files,
-            depth,
-            band,
-            write,
-            maxsize,
-            stopwatch,
-            compression,
-            hdu_constructor_kwargs,
-        )
-        print(
-            f"stop_after='moviemaker' passed, halting; "
-            f"{round(time() - stopwatch.start_time, 2)} seconds for "
-            f"execution"
-        )
-        return "return code: successful (planned stop after moviemaker)"
-
-    from gPhoton.lightcurve import make_lightcurves
-    photometry_result = make_lightcurves(
-        results,
-        eclipse,
-        band,
-        aperture_sizes,
-        local_files,
-        source_catalog_file,
-        threads,
-        stopwatch,
-    )
-
-    # CLEANUP & CLOSEOUT SECTION
-    write_result = write_moviemaker_results(
-        results,
-        local_files,
-        depth,
-        band,
-        write,
-        maxsize,
-        stopwatch,
-        compression,
-        hdu_constructor_kwargs,
->>>>>>> d1ab831b
     )
     if len(errors) > 0:
         return "return code: " + ";".join(errors)
@@ -571,7 +454,6 @@
 
 
 def load_moviemaker_results(
-<<<<<<< HEAD
     eclipse, band, leg, roots, depth, compression, lil=True
 ):
     files, _, temp_directory = _set_up_paths(
@@ -606,47 +488,6 @@
     print(f"making temp copy of {which} from remote")
     shutil.copy(files["remote"][which][leg], temp_directory)
     return Path(temp_directory, Path(files["local"][which][leg]).name)
-=======
-    eclipse, band, local_root, remote_root, depth, compression, lil=True
-):
-    local_files, _, remote_files, temp_directory = _set_up_paths(
-        eclipse, band, local_root, remote_root, depth, compression
-    )
-    image = pick_and_copy_array(
-        local_files, remote_files, temp_directory, "image"
-    )
-    if image is None:
-        print("Photometry-only run, but image not found. Bailing out.")
-        return "return code: image not found"
-    if depth is not None:
-        movie = pick_and_copy_array(
-            local_files, remote_files, temp_directory, "movie"
-        )
-        if movie is None:
-            print("Photometry-only run, but movie not found. Bailing out.")
-            return "return code: movie not found"
-    image_result = unpack_image(image, compression)
-    results = {'wcs': image_result['wcs'], 'image_dict': image_result}
-    if depth is not None:
-        results |= {'movie_dict': unpack_movie(movie, compression, lil)}
-    else:
-        results['movie_dict'] = {}
-    return local_files, results
-
-
-def pick_and_copy_array(
-    local_files, remote_files, temp_directory, which="image"
-):
-    if Path(local_files[which]).exists():
-        return local_files[which]
-    if remote_files is None:
-        return None
-    if not Path(remote_files[which]).exists():
-        return None
-    print(f"making temp copy of {which} from remote")
-    shutil.copy(remote_files[which], temp_directory)
-    return Path(temp_directory, Path(local_files[which]).name)
->>>>>>> d1ab831b
 
 
 def _set_up_paths(
@@ -655,12 +496,8 @@
     roots: dict[str],
     depth: Optional[int] = None,
     compression: Literal["none", "rice", "gzip"] = "gzip",
-<<<<<<< HEAD
     **_unused_options
 ) -> tuple[dict, list[Path], Path]:
-=======
-) -> tuple[dict, Path, Optional[dict], Path]:
->>>>>>> d1ab831b
     """
     initial path setup & file retrieval step for execute_pipeline.
     :param eclipse: GALEX eclipse number to run
@@ -676,26 +513,16 @@
     :return: tuple of: primary filename dict, path to photon list we'll be
     using, remote filename dict, name of temp/scratch directory
     """
-<<<<<<< HEAD
     local_files = eclipse_to_paths(
         eclipse, roots.get('local'), depth, compression
     )[band]
-=======
-    local_files = eclipse_to_paths(eclipse, data_root, depth, compression)[
-        band
-    ]
->>>>>>> d1ab831b
     eclipse_dir = Path(list(local_files.values())[0]).parent
     if not eclipse_dir.exists():
         eclipse_dir.mkdir(parents=True)
     if roots.get('remote') is not None:
         # we're only ever looking for raw6 & photonlist, don't need depth etc.
         remote_files = eclipse_to_paths(
-<<<<<<< HEAD
             eclipse, roots.get('remote'), depth, compression
-=======
-            eclipse, remote_root, depth, compression
->>>>>>> d1ab831b
         )[band]
     else:
         remote_files = None
@@ -766,11 +593,7 @@
     cnt_hdu, flag_hdu, edge_hdu = (hdul[i + offset] for i in range(3))
     header = dict(cnt_hdu.read_header())
     tranges = keyfilter(lambda k: re.match(r"T[01]", k), header)
-<<<<<<< HEAD
     tranges = tuple(chunked(tranges.values(), 2))
-=======
-    tranges = tuple(windowed(tranges.values(), 2))
->>>>>>> d1ab831b
     exptimes = tuple(
         keyfilter(lambda k: re.match(r"EXPT_", k), header).values()
     )
@@ -785,10 +608,7 @@
     if lil is True:
         import scipy.sparse
 
-<<<<<<< HEAD
         # noinspection PyUnresolvedReferences
-=======
->>>>>>> d1ab831b
         constructor = scipy.sparse.coo_matrix
     else:
         constructor = identity
