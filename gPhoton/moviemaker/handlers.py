"""top-level handler module for gPhoton.moviemaker"""

from multiprocessing import Pool
from typing import Optional, Union

from dustgoggles.structures import NestingDict
from more_itertools import windowed
import numpy as np

from gPhoton.moviemaker._steps import (
    predict_sparse_movie_memory,
    slice_exposure_into_memory,
    slice_frame_into_memory,
    sm_compute_movie_frame,
    unshared_compute_exptime,
    make_frame,
    write_fits_array,
    predict_movie_memory,
    prep_image_inputs,
)
from gPhoton.types import Pathlike, GalexBand


def make_movies(
    depth: Optional[int],
    exposure_array: np.ndarray,
    map_ix_dict: dict,
    total_trange: tuple[int, int],
    imsz: tuple[int, int],
    band: str,
    lil: bool = False,
    threads: Optional[int] = 4,
    maxsize: Optional[int] = None,
    fixed_start_time: Optional[float] = None,
) -> tuple[str, dict]:
    """
    :param depth: framesize in seconds
    :param exposure_array: t and flags, _including_ off-detector, for exptime
    :param map_ix_dict: cnt, edge, and mask indices for weights, t, and foc
    :param total_trange: (time minimum, time maximum) for on-detector events
    :param imsz: size of each frame, as given by upstream WCS object
    :param band: "FUV" or "NUV"
    :param lil: sparsify matrices to reduce memory footprint, at compute cost
    :param threads: how many threads to use to calculate frames
    :param maxsize: terminate if predicted size (in bytes) of cntmap > maxsize
    :param fixed_start_time: externally-defined time for start of first frame,
    primarily intended to help coregister NUV and FUV frames
    """
    if fixed_start_time is not None:
        total_trange = (fixed_start_time, total_trange[1])
    t0s = np.arange(total_trange[0], total_trange[1] + depth, depth)
    tranges = list(windowed(t0s, 2))
    # TODO, maybe: at very short depths, slicing arrays into memory becomes a
    #  meaningful single-core-speed-dependent bottleneck. overhead of
    #  distributing across processes may not be worth it anyway.
    #  also, jamming the entirety of the arrays into memory and indexing as
    #  needed _is_ an option if rigorous thread safety is practiced, although
    #  this will significantly increase the memory pressure of this portion
    #  of the execute_pipeline.
    if maxsize is not None:
        # TODO: this is jury-rigged and ignores unsparsified cases etc. etc.
        # we're ignoring most of the per-frame overhead at this point because
        # it is probably (?) trivial for large arrays.
        # sparse = 0.08 if lil else 1
        memory = predict_sparse_movie_memory(
            imsz, n_frames=len(tranges), threads=threads
        )
        # add a single-frame 'penalty' for unsparsified full-depth image
        # 10 = sum of element sizes across planes
        memory += imsz[0] * imsz[1] * 10
        if memory > maxsize:
            failure_string = (
                f"{round(memory / (1024 ** 3), 2)} GB needed to make movie "
                f"> size threshold {maxsize}"
            )
            print(failure_string + "; halting execute_pipeline")
            return failure_string, {}
    print("slicing exposure array into memory")
    exposure_directory = slice_exposure_into_memory(exposure_array, tranges)
    del exposure_array
    map_directory = NestingDict()
    for map_name in list(map_ix_dict.keys()):
        for frame_ix, trange in enumerate(tranges):
            # 0-count exposure times have 'None' entries assigned in
            # slice_exposure_into_memory
            print(
                f"slicing {map_name} data {frame_ix + 1} of {len(tranges)} "
                f"into memory"
            )
            map_directory[frame_ix][map_name] = slice_frame_into_memory(
                exposure_directory, map_ix_dict, map_name, frame_ix, trange
            )
        del map_ix_dict[map_name]
    del map_ix_dict
    if threads is None:
        pool = None
    else:
        pool = Pool(threads)
    results = {}
    for frame_ix, trange in enumerate(tranges):
        headline = f"Integrating frame {frame_ix + 1} of {len(tranges)}"
        frame_params = (
            band,
            map_directory[frame_ix],
            exposure_directory[frame_ix],
            trange,
            imsz,
            lil,
            headline,
        )
        if pool is None:
            results[frame_ix] = sm_compute_movie_frame(*frame_params)
        else:
            results[frame_ix] = pool.apply_async(
                sm_compute_movie_frame, frame_params
            )
    if pool is not None:
        pool.close()
        pool.join()
        results = {task: result.get() for task, result in results.items()}
    frame_indices = sorted(results.keys())
    movies = {"cnt": [], "flag": [], "edge": []}
    exptimes = []
    for frame_ix in frame_indices:
        for map_name in ("cnt", "flag", "edge"):
            movies[map_name].append(results[frame_ix][map_name])
        exptimes.append(results[frame_ix]["exptime"])
        del results[frame_ix]
    return (
        "successfully made movies",
        {"tranges": tranges, "exptimes": exptimes} | movies,
    )


def make_full_depth_image(
    exposure_array, map_ix_dict, total_trange, imsz, maxsize=None, band="NUV"
) -> tuple[str, dict]:
    if maxsize is not None:
        # nominally, peak memory usage will be ~9 -- 4 + 1 + 4 -- just before
        # the final map is cast from float32 to uint8.
        memory = predict_movie_memory(imsz, n_frames=1, nbytes=9)
        if memory > maxsize:
            failure_string = (
                f"failure: {round(memory/(1024**3), 2)} GB needed to make "
                f"image > size threshold {maxsize}"
            )
            print(failure_string + "; halting execute_pipeline")
            return failure_string, {}
    # TODO: this weird arithmetic cartwheel doesn't seem _wrong_, but it can't
    #  be _necessary_, right?
    interval = total_trange[1] - total_trange[0]
    trange = np.arange(total_trange[0], total_trange[1] + interval, interval)
    exptime = unshared_compute_exptime(exposure_array, band, trange)
    output_dict = {"tranges": [trange], "exptimes": [exptime]}
    for map_name in ("cnt", "flag", "edge"):
        output_dict[map_name] = make_frame(
            map_ix_dict[map_name]["foc"],
            map_ix_dict[map_name]["weights"],
            imsz,
            booleanize=map_name in ("flag", "edge"),
        )
    return "successfully made image", output_dict


def write_moviemaker_results(
    results,
    filenames,
    depth,
    band,
    leg,
    write,
    maxsize,
    stopwatch,
    compression,
    burst,
    hdu_constructor_kwargs,
    **unused_options
):
    if write["image"] and (results["image_dict"] != {}):
        write_fits_array(
            band,
            None,
            filenames["images"][leg].replace(".gz", ""),
            results["image_dict"],
            clean_up=True,
            wcs=results["wcs"],
            compression=compression,
            hdu_constructor_kwargs=hdu_constructor_kwargs
        )
    del results["image_dict"]
    stopwatch.click()
    if write["movie"] and (results["movie_dict"] != {}):
        # we don't check size of the image, because if we can handle the image
        # in memory, we can write it, but we handle the movies frame by frame
        # earlier in the execute_pipeline, so that doesn't hold true for them.
        if maxsize is not None and not burst:
            imsz = results["movie_dict"]["cnt"][0].shape
            n_frames = len(results["movie_dict"]["cnt"])
            memory = predict_movie_memory(imsz, n_frames)
            if memory > maxsize:
                failure_string = (
                    f"{round(memory / (1024 ** 3), 2)} GB needed to write "
                    f"movie > size threshold {maxsize}"
                )
                print(failure_string + "; not writing")
                return failure_string
        write_fits_array(
            band,
            depth,
            filenames["movies"][leg].replace(".gz", ""),
            results["movie_dict"],
            clean_up=True,
            wcs=results["wcs"],
            compression=compression,
<<<<<<< HEAD
=======
            burst=burst,
>>>>>>> a0708b84
            hdu_constructor_kwargs=hdu_constructor_kwargs
        )
        stopwatch.click()
    return "successful"


def create_images_and_movies(
    photonfile: Pathlike,
    depth: int,
    band: GalexBand,
    lil=False,
    threads=None,
    maxsize=None,
    fixed_start_time: Optional[int] = None,
    edge_threshold: int = 350,
    min_exptime: Optional[float] = None,
    **_unused_options
) -> Union[dict, str]:
    print(f"making images from {photonfile}")
    print("indexing data and making WCS solution")
    movie_dict, image_dict, status = {}, {}, "started"
    exposure_array, map_ix_dict, total_trange, wcs = prep_image_inputs(
        photonfile, edge_threshold
    )
    imsz = (
        int((wcs.wcs.crpix[1] - 0.5) * 2),
        int((wcs.wcs.crpix[0] - 0.5) * 2)
    )
    print(f"image size: {imsz}")
    render_kwargs = {
        "exposure_array": exposure_array,
        "map_ix_dict": map_ix_dict,
        "total_trange": total_trange,
        "imsz": imsz,
        "maxsize": maxsize,
        "band": band,
    }

    print(f"making full-depth image")
    # don't be careful about memory wrt sparsification, just go for it
    status, image_dict = make_full_depth_image(**render_kwargs)
    if (min_exptime is not None) and (image_dict["exptimes"][0] < min_exptime):
        return {
            "wcs": wcs,
            "movie_dict": {},
            "image_dict": image_dict,
            "status": (
                f"exptime {round(image_dict['exptimes'][0])} "
                f"< min_exptime {min_exptime}"
            )
        }
    if (depth is not None) and status.startswith("success"):
        print(f"making {depth}-second depth movies")
        status, movie_dict = make_movies(
                depth=depth,
                lil=lil,
                threads=threads,
                fixed_start_time=fixed_start_time,
                **render_kwargs,
            )
    return {
        "wcs": wcs,
        "movie_dict": movie_dict,
        "image_dict": image_dict,
        "status": status,
    }<|MERGE_RESOLUTION|>--- conflicted
+++ resolved
@@ -212,10 +212,7 @@
             clean_up=True,
             wcs=results["wcs"],
             compression=compression,
-<<<<<<< HEAD
-=======
             burst=burst,
->>>>>>> a0708b84
             hdu_constructor_kwargs=hdu_constructor_kwargs
         )
         stopwatch.click()
@@ -270,12 +267,12 @@
     if (depth is not None) and status.startswith("success"):
         print(f"making {depth}-second depth movies")
         status, movie_dict = make_movies(
-                depth=depth,
-                lil=lil,
-                threads=threads,
-                fixed_start_time=fixed_start_time,
-                **render_kwargs,
-            )
+            depth=depth,
+            lil=lil,
+            threads=threads,
+            fixed_start_time=fixed_start_time,
+            **render_kwargs,
+        )
     return {
         "wcs": wcs,
         "movie_dict": movie_dict,
