from pathlib import Path

from gPhoton import PhotonPipe
import gfcat.gfcat_utils as gfu

<<<<<<< HEAD

def run_photonpipe(eclipse):
    band = "NUV"
    data_directory = "test_data"
=======
def run_this(eclipse,band='NUV',data_directory = "test_data",rerun=False):
    if eclipse>47000:
        print(f'CAUSE data w/ eclipse>47000 are not yet supported.')
        return
>>>>>>> cb453dc4
    raw6file = gfu.download_raw6(eclipse, band, data_directory=data_directory)
    if not raw6file:
        return
    photonfile = Path(
        data_directory,
        f"e{eclipse}",
        f"e{eclipse}-{'n' if band == 'NUV' else 'f'}d",
    )
    print(f"Photon data file: {photonfile}.parquet")
    if Path(str(photonfile)+".parquet").exists() and not rerun:
        return
    PhotonPipe.photonpipe(
<<<<<<< HEAD
        photonfile,
        band,
        raw6file=raw6file,
        verbose=2,
        chunksz=1000000,
        threads=4,
    )

=======
        photonfile, band, raw6file=raw6file, verbose=2, chunksz=1000000,
        threads=None
    )

if __name__ == '__main__':
    run_this(42645)
    #run_this(12000)
>>>>>>> cb453dc4

if __name__ == '__main__':
    run_photonpipe(38325)<|MERGE_RESOLUTION|>--- conflicted
+++ resolved
@@ -3,17 +3,10 @@
 from gPhoton import PhotonPipe
 import gfcat.gfcat_utils as gfu
 
-<<<<<<< HEAD
-
-def run_photonpipe(eclipse):
-    band = "NUV"
-    data_directory = "test_data"
-=======
 def run_this(eclipse,band='NUV',data_directory = "test_data",rerun=False):
     if eclipse>47000:
         print(f'CAUSE data w/ eclipse>47000 are not yet supported.')
         return
->>>>>>> cb453dc4
     raw6file = gfu.download_raw6(eclipse, band, data_directory=data_directory)
     if not raw6file:
         return
@@ -26,16 +19,6 @@
     if Path(str(photonfile)+".parquet").exists() and not rerun:
         return
     PhotonPipe.photonpipe(
-<<<<<<< HEAD
-        photonfile,
-        band,
-        raw6file=raw6file,
-        verbose=2,
-        chunksz=1000000,
-        threads=4,
-    )
-
-=======
         photonfile, band, raw6file=raw6file, verbose=2, chunksz=1000000,
         threads=None
     )
@@ -43,7 +26,4 @@
 if __name__ == '__main__':
     run_this(42645)
     #run_this(12000)
->>>>>>> cb453dc4
 
-if __name__ == '__main__':
-    run_photonpipe(38325)